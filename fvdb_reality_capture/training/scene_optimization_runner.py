--- conflicted
+++ resolved
@@ -19,10 +19,7 @@
 import tqdm
 from fvdb import GaussianSplat3d
 from fvdb.utils.metrics import psnr, ssim
-<<<<<<< HEAD
 from fvdb.viz import Viewer
-=======
->>>>>>> eee63f26
 from scipy.spatial import cKDTree  # type: ignore
 from torch.utils.tensorboard import SummaryWriter
 
