--- conflicted
+++ resolved
@@ -30,11 +30,8 @@
     log_images_to_tensorboard: bool = False,
     save_results: bool = True,
     save_eval_images: bool = False,
-<<<<<<< HEAD
     verbose: bool = False,
-=======
     dataset_type: Literal["colmap", "simple_directory"] = "colmap",
->>>>>>> eee63f26
 ):
     log_level = logging.DEBUG if verbose else logging.INFO
     logging.basicConfig(level=log_level, format="%(levelname)s : %(message)s")
